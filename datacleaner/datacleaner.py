# -*- coding: utf-8 -*-

"""
Copyright (c) 2016 Randal S. Olson

Permission is hereby granted, free of charge, to any person obtaining a copy of this software
and associated documentation files (the "Software"), to deal in the Software without restriction,
including without limitation the rights to use, copy, modify, merge, publish, distribute, sublicense,
and/or sell copies of the Software, and to permit persons to whom the Software is furnished to do so,
subject to the following conditions:

The above copyright notice and this permission notice shall be included in all copies or substantial
portions of the Software.

THE SOFTWARE IS PROVIDED "AS IS", WITHOUT WARRANTY OF ANY KIND, EXPRESS OR IMPLIED, INCLUDING BUT NOT
LIMITED TO THE WARRANTIES OF MERCHANTABILITY, FITNESS FOR A PARTICULAR PURPOSE AND NONINFRINGEMENT.
IN NO EVENT SHALL THE AUTHORS OR COPYRIGHT HOLDERS BE LIABLE FOR ANY CLAIM, DAMAGES OR OTHER LIABILITY,
WHETHER IN AN ACTION OF CONTRACT, TORT OR OTHERWISE, ARISING FROM, OUT OF OR IN CONNECTION WITH THE
SOFTWARE OR THE USE OR OTHER DEALINGS IN THE SOFTWARE.
"""

from __future__ import print_function

import pandas as pd
from sklearn.preprocessing import LabelEncoder

import argparse
from update_checker import update_check

from ._version import __version__

update_checked = False

<<<<<<< HEAD
def autoclean(input_dataframe, drop_nans=False, copy=False, ignore_update_check=False):
=======

def autoclean(input_dataframe, drop_nans=False, copy=False, encoder=None, encoder_kwargs=None):
>>>>>>> c7cd7383
    """Performs a series of automated data cleaning transformations on the provided data set

    Parameters
    ----------
    input_dataframe: pandas.DataFrame
        Data set to clean

    drop_nans: bool
        Drop all rows that have a NaN in any column (default: False)

    copy: bool
        Make a copy of the data set (default: False)
    
    ignore_update_check: bool
        Do not check for the latest version of datacleaner

    encoder: category_encoders transformer
        The a valid category_encoders transformer which is passed an inferred cols list. Default (None: LabelEncoder)

    encoder_kwargs: category_encoders
        The a valid sklearn transformer to encode categorical features. Default (None)

    Returns
    ----------
    output_dataframe: pandas.DataFrame
        Cleaned data set

    """
    global update_checked
    if ignore_update_check:
        update_checked = True

    if not update_checked:
        update_check('datacleaner', __version__)
        update_checked = True

    if encoder_kwargs is None:
        encoder_kwargs = {}

    if encoder is None:
        encoder = LabelEncoder

    if copy:
        input_dataframe = input_dataframe.copy()
    
    if drop_nans:
        input_dataframe.dropna(inplace=True)

    for column in input_dataframe.columns.values:
        # Replace NaNs with the median or mode of the column depending on the column type
        # If there are very many levels in the column, then it is probably continuous
        if len(input_dataframe[column].unique()) > 0.2 * len(input_dataframe):
            input_dataframe[column].fillna(input_dataframe[column].median(), inplace=True)
        else:
            input_dataframe[column].fillna(input_dataframe[column].mode()[0], inplace=True)

        # Encode all strings with numerical equivalents
        if str(input_dataframe[column].values.dtype) == 'object':
            input_dataframe[column] = encoder(**encoder_kwargs).fit_transform(input_dataframe[column].values)

    return input_dataframe

<<<<<<< HEAD
def autoclean_cv(training_dataframe, testing_dataframe, drop_nans=False, copy=False, ignore_update_check=False):
=======

def autoclean_cv(training_dataframe, testing_dataframe, drop_nans=False, copy=False, encoder=None, encoder_kwargs=None):
>>>>>>> c7cd7383
    """Performs a series of automated data cleaning transformations on the provided training and testing data sets

    Unlike `autoclean()`, this function takes cross-validation into account by learning the data transformations
    from only the training set, then applying those transformations to both the training and testing set.
    By doing so, this function will prevent information leak from the training set into the testing set.

    Parameters
    ----------
    training_dataframe: pandas.DataFrame
        Training data set

    testing_dataframe: pandas.DataFrame
        Testing data set

    drop_nans: bool
        Drop all rows that have a NaN in any column (default: False)

    copy: bool
        Make a copy of the data set (default: False)

<<<<<<< HEAD
    ignore_update_check: bool
        Do not check for the latest version of datacleaner
=======
    encoder: category_encoders transformer
        The a valid category_encoders transformer which is passed an inferred cols list. Default (None: LabelEncoder)

    encoder_kwargs: category_encoders
        The a valid sklearn transformer to encode categorical features. Default (None)
>>>>>>> c7cd7383

    Returns
    ----------
    output_training_dataframe: pandas.DataFrame
        Cleaned training data set

    output_testing_dataframe: pandas.DataFrame
        Cleaned testing data set

    """
    global update_checked
    if ignore_update_check:
        update_checked = True

    if not update_checked:
        update_check('datacleaner', __version__)
        update_checked = True

    if set(training_dataframe.columns.values) != set(testing_dataframe.columns.values):
        raise ValueError('The training and testing DataFrames do not have the same columns. '
                         'Make sure that you are providing the same columns.')

    if encoder_kwargs is None:
        encoder_kwargs = {}

    if encoder is None:
        encoder = LabelEncoder

    if copy:
        training_dataframe = training_dataframe.copy()
        testing_dataframe = testing_dataframe.copy()
    
    if drop_nans:
        training_dataframe.dropna(inplace=True)
        testing_dataframe.dropna(inplace=True)

    for column in training_dataframe.columns.values:
        # Replace NaNs with the median or mode of the column depending on the column type
        # If there are very many levels in the column, then it is probably continuous
        if len(training_dataframe[column].unique()) > 0.2 * len(training_dataframe):
            column_median = training_dataframe[column].median()
            training_dataframe[column].fillna(column_median, inplace=True)
            testing_dataframe[column].fillna(column_median, inplace=True)
        else:
            column_mode = training_dataframe[column].mode()[0]
            training_dataframe[column].fillna(column_mode, inplace=True)
            testing_dataframe[column].fillna(column_mode, inplace=True)

        # Encode all strings with numerical equivalents
        if str(training_dataframe[column].values.dtype) == 'object':
            if encoder is None:
                column_label_encoder = encoder(**encoder_kwargs).fit(training_dataframe[column].values)
                training_dataframe[column] = column_label_encoder.transform(training_dataframe[column].values)
                testing_dataframe[column] = column_label_encoder.transform(testing_dataframe[column].values)

    return training_dataframe, testing_dataframe


def main():
    """Main function that is called when datacleaner is run on the command line"""
    parser = argparse.ArgumentParser(description='A Python tool that automatically cleans data sets and readies them for analysis')

    parser.add_argument('INPUT_FILENAME', type=str, help='File name of the data file to clean')

    parser.add_argument('-cv', action='store', dest='CROSS_VAL_FILENAME', default=None,
                         type=str, help='File name for the validation data set if performing cross-validation')

    parser.add_argument('-o', action='store', dest='OUTPUT_FILENAME', default=None,
                        type=str, help='Data file to output the cleaned data set to')

    parser.add_argument('-cvo', action='store', dest='CV_OUTPUT_FILENAME', default=None,
                        type=str, help='Data file to output the cleaned cross-validation data set to')

    parser.add_argument('-is', action='store', dest='INPUT_SEPARATOR', default='\t',
                        type=str, help='Column separator for the input file(s) (default: \\t)')
                    
    parser.add_argument('-os', action='store', dest='OUTPUT_SEPARATOR', default='\t',
                        type=str, help='Column separator for the output file(s) (default: \\t)')

    parser.add_argument('--drop-nans', action='store_true', dest='DROP_NANS', default=False,
                        help='Drop all rows that have a NaN in any column (default: False)')
                        
    parser.add_argument('--ignore-update-check', action='store_true', dest='IGNORE_UPDATE_CHECK', default=False,
                        help='Do not check for the latest version of datacleaner (default: False)')

    parser.add_argument('--version', action='version', version='datacleaner v{version}'.format(version=__version__))

    args = parser.parse_args()

    input_data = pd.read_csv(args.INPUT_FILENAME, sep=args.INPUT_SEPARATOR)
    if args.CROSS_VAL_FILENAME is None:
        clean_data = autoclean(input_data, drop_nans=args.DROP_NANS, ignore_update_check=args.IGNORE_UPDATE_CHECK)
        if args.OUTPUT_FILENAME is None:
            print('Cleaned data set:')
            print(clean_data)
            print('')
            print('If you cannot view the entire data set, output it to a file instead. '
                  'Type datacleaner --help for more information.')
        else:
            clean_data.to_csv(args.OUTPUT_FILENAME, sep=args.OUTPUT_SEPARATOR, index=False)
    else:
        if args.OUTPUT_FILENAME is not None and args.CV_OUTPUT_FILENAME is None:
            print('You must specify both output file names. Type datacleaner --help for more information.')
            return
    
        cross_val_data = pd.read_csv(args.CROSS_VAL_FILENAME, sep=args.INPUT_SEPARATOR)
        clean_training_data, clean_testing_data = autoclean_cv(input_data, cross_val_data,
                                                               drop_nans=args.DROP_NANS,
                                                               ignore_update_check=args.IGNORE_UPDATE_CHECK)

        if args.OUTPUT_FILENAME is None:
            print('Cleaned training data set:')
            print(clean_training_data)
            print('')
            print('Cleaned testing data set:')
            print(clean_testing_data)
            print('')
            print('If you cannot view the entire data set, output it to a file instead. '
                  'Type datacleaner --help for more information.')
        else:
            clean_training_data.to_csv(args.OUTPUT_FILENAME, sep=args.OUTPUT_SEPARATOR, index=False)
            clean_testing_data.to_csv(args.OUTPUT_FILENAME, sep=args.OUTPUT_SEPARATOR, index=False)

if __name__ == '__main__':
    main()<|MERGE_RESOLUTION|>--- conflicted
+++ resolved
@@ -20,10 +20,8 @@
 """
 
 from __future__ import print_function
-
 import pandas as pd
 from sklearn.preprocessing import LabelEncoder
-
 import argparse
 from update_checker import update_check
 
@@ -31,33 +29,24 @@
 
 update_checked = False
 
-<<<<<<< HEAD
-def autoclean(input_dataframe, drop_nans=False, copy=False, ignore_update_check=False):
-=======
-
-def autoclean(input_dataframe, drop_nans=False, copy=False, encoder=None, encoder_kwargs=None):
->>>>>>> c7cd7383
+def autoclean(input_dataframe, drop_nans=False, copy=False, encoder=None,
+              encoder_kwargs=None, ignore_update_check=False):
     """Performs a series of automated data cleaning transformations on the provided data set
 
     Parameters
     ----------
     input_dataframe: pandas.DataFrame
         Data set to clean
-
     drop_nans: bool
         Drop all rows that have a NaN in any column (default: False)
-
     copy: bool
         Make a copy of the data set (default: False)
-    
+    encoder: category_encoders transformer
+        The a valid category_encoders transformer which is passed an inferred cols list. Default (None: LabelEncoder)
+    encoder_kwargs: category_encoders
+        The a valid sklearn transformer to encode categorical features. Default (None)
     ignore_update_check: bool
         Do not check for the latest version of datacleaner
-
-    encoder: category_encoders transformer
-        The a valid category_encoders transformer which is passed an inferred cols list. Default (None: LabelEncoder)
-
-    encoder_kwargs: category_encoders
-        The a valid sklearn transformer to encode categorical features. Default (None)
 
     Returns
     ----------
@@ -73,17 +62,14 @@
         update_check('datacleaner', __version__)
         update_checked = True
 
+    if copy:
+        input_dataframe = input_dataframe.copy()
+
+    if drop_nans:
+        input_dataframe.dropna(inplace=True)
+
     if encoder_kwargs is None:
         encoder_kwargs = {}
-
-    if encoder is None:
-        encoder = LabelEncoder
-
-    if copy:
-        input_dataframe = input_dataframe.copy()
-    
-    if drop_nans:
-        input_dataframe.dropna(inplace=True)
 
     for column in input_dataframe.columns.values:
         # Replace NaNs with the median or mode of the column depending on the column type
@@ -95,16 +81,17 @@
 
         # Encode all strings with numerical equivalents
         if str(input_dataframe[column].values.dtype) == 'object':
-            input_dataframe[column] = encoder(**encoder_kwargs).fit_transform(input_dataframe[column].values)
+            if encoder is None:
+                column_encoder = encoder(**encoder_kwargs).fit(input_dataframe[column].values)
+            else:
+                column_encoder = LabelEncoder().fit(input_dataframe[column].values)
+
+            input_dataframe[column] = column_encoder.transform(input_dataframe[column].values)
 
     return input_dataframe
 
-<<<<<<< HEAD
-def autoclean_cv(training_dataframe, testing_dataframe, drop_nans=False, copy=False, ignore_update_check=False):
-=======
-
-def autoclean_cv(training_dataframe, testing_dataframe, drop_nans=False, copy=False, encoder=None, encoder_kwargs=None):
->>>>>>> c7cd7383
+def autoclean_cv(training_dataframe, testing_dataframe, drop_nans=False, copy=False,
+                 encoder=None, encoder_kwargs=None, ignore_update_check=False):
     """Performs a series of automated data cleaning transformations on the provided training and testing data sets
 
     Unlike `autoclean()`, this function takes cross-validation into account by learning the data transformations
@@ -115,32 +102,23 @@
     ----------
     training_dataframe: pandas.DataFrame
         Training data set
-
     testing_dataframe: pandas.DataFrame
         Testing data set
-
     drop_nans: bool
         Drop all rows that have a NaN in any column (default: False)
-
     copy: bool
         Make a copy of the data set (default: False)
-
-<<<<<<< HEAD
+    encoder: category_encoders transformer
+        The a valid category_encoders transformer which is passed an inferred cols list. Default (None: LabelEncoder)
+    encoder_kwargs: category_encoders
+        The a valid sklearn transformer to encode categorical features. Default (None)
     ignore_update_check: bool
         Do not check for the latest version of datacleaner
-=======
-    encoder: category_encoders transformer
-        The a valid category_encoders transformer which is passed an inferred cols list. Default (None: LabelEncoder)
-
-    encoder_kwargs: category_encoders
-        The a valid sklearn transformer to encode categorical features. Default (None)
->>>>>>> c7cd7383
 
     Returns
     ----------
     output_training_dataframe: pandas.DataFrame
         Cleaned training data set
-
     output_testing_dataframe: pandas.DataFrame
         Cleaned testing data set
 
@@ -156,12 +134,6 @@
     if set(training_dataframe.columns.values) != set(testing_dataframe.columns.values):
         raise ValueError('The training and testing DataFrames do not have the same columns. '
                          'Make sure that you are providing the same columns.')
-
-    if encoder_kwargs is None:
-        encoder_kwargs = {}
-
-    if encoder is None:
-        encoder = LabelEncoder
 
     if copy:
         training_dataframe = training_dataframe.copy()
@@ -171,6 +143,9 @@
         training_dataframe.dropna(inplace=True)
         testing_dataframe.dropna(inplace=True)
 
+    if encoder_kwargs is None:
+        encoder_kwargs = {}
+
     for column in training_dataframe.columns.values:
         # Replace NaNs with the median or mode of the column depending on the column type
         # If there are very many levels in the column, then it is probably continuous
@@ -186,9 +161,12 @@
         # Encode all strings with numerical equivalents
         if str(training_dataframe[column].values.dtype) == 'object':
             if encoder is None:
-                column_label_encoder = encoder(**encoder_kwargs).fit(training_dataframe[column].values)
-                training_dataframe[column] = column_label_encoder.transform(training_dataframe[column].values)
-                testing_dataframe[column] = column_label_encoder.transform(testing_dataframe[column].values)
+                column_encoder = encoder(**encoder_kwargs).fit(training_dataframe[column].values)
+            else:
+                column_encoder = LabelEncoder().fit(training_dataframe[column].values)
+
+            training_dataframe[column] = column_encoder.transform(training_dataframe[column].values)
+            testing_dataframe[column] = column_encoder.transform(testing_dataframe[column].values)
 
     return training_dataframe, testing_dataframe
 
